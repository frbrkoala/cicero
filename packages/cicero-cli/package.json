{
  "name": "@accordproject/cicero-cli",
  "version": "0.4.5",
  "description": "Cicero CLI",
  "engines": {
    "node": ">=8",
    "npm": ">=3"
  },
  "publishConfig": {
    "access": "public"
  },
  "bin": {
    "cicero": "./index.js"
  },
  "main": "index.js",
  "scripts": {
    "pretest": "npm run lint",
    "lint": "eslint .",
    "postlint": "npm run licchk",
    "licchk": "license-check",
    "test": "mocha && nyc mocha"
  },
  "repository": {
    "type": "git",
    "url": "git+https://github.com/accordproject/cicero.git"
  },
  "keywords": [
    "clause",
    "legal",
    "tech"
  ],
  "author": "clause.io",
  "license": "Apache-2.0",
  "bugs": {
    "url": "https://github.com/accordproject/cicero/issues"
  },
  "homepage": "https://github.com/accordproject/cicero#readme",
  "devDependencies": {
    "chai": "3.5.0",
    "chai-as-promised": "6.0.0",
    "chai-things": "0.2.0",
    "eslint": "4.19.1",
    "license-check": "1.1.5",
    "mocha": "5.1.1",
    "nyc": "11.7.2",
    "tmp-promise": "1.0.4"
  },
  "dependencies": {
    "@accordproject/cicero-core": "0.4.5",
    "@accordproject/cicero-engine": "0.4.5",
<<<<<<< HEAD
    "@accordproject/ergo-compiler": "0.0.67",
    "composer-common": "0.19.12",
=======
    "@accordproject/ergo-compiler": "0.0.69",
    "composer-common": "0.19.8",
>>>>>>> 8793d0ef
    "uuid": "3.2.1",
    "yargs": "9.0.1"
  },
  "license-check-config": {
    "src": [
      "**/*.js",
      "!./test/data/**/*",
      "!./coverage/**/*",
      "!./node_modules/**/*",
      "!./out/**/*",
      "!index.js"
    ],
    "path": "header.txt",
    "blocking": true,
    "logInfo": false,
    "logError": true
  },
  "nyc": {
    "produce-source-map": "true",
    "sourceMap": "inline",
    "reporter": [
      "lcov",
      "text-summary",
      "html",
      "json"
    ],
    "include": [
      "lib/**/*.js"
    ],
    "exclude": [],
    "all": true,
    "check-coverage": true,
    "statements": 0,
    "branches": 0,
    "functions": 0,
    "lines": 0
  }
}<|MERGE_RESOLUTION|>--- conflicted
+++ resolved
@@ -48,13 +48,8 @@
   "dependencies": {
     "@accordproject/cicero-core": "0.4.5",
     "@accordproject/cicero-engine": "0.4.5",
-<<<<<<< HEAD
-    "@accordproject/ergo-compiler": "0.0.67",
+    "@accordproject/ergo-compiler": "0.0.69",
     "composer-common": "0.19.12",
-=======
-    "@accordproject/ergo-compiler": "0.0.69",
-    "composer-common": "0.19.8",
->>>>>>> 8793d0ef
     "uuid": "3.2.1",
     "yargs": "9.0.1"
   },
